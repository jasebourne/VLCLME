<<<<<<< HEAD

import numpy as np
import cv2
import pytesseract
import re
import pandas as pd
import streamlit as st
import io

st.title('Name and Number Extractor from Image')
uploaded_file = st.file_uploader("Upload an image", type=['png', 'jpg', 'jpeg'])

def extract_name_number_pairs(text):
    # Refined regex to handle variations and Unicode letters
    # \w with re.UNICODE will match accented characters
    pattern = re.compile(r'([\w\s.-]+)\s*(\d+)', re.UNICODE)
    pairs = pattern.findall(text)
    cleaned_pairs = [(name.strip(), number) for name, number in pairs]
    return cleaned_pairs


if uploaded_file is not None:
    try:
        # Read the uploaded file as bytes
        file_bytes = np.asarray(bytearray(uploaded_file.read()), dtype=np.uint8)
        # Decode the image using OpenCV
        img = cv2.imdecode(file_bytes, cv2.IMREAD_COLOR)
        st.image(img, caption='Uploaded Image', use_column_width=True)

        # Basic image preprocessing (Convert to grayscale and apply a simple threshold)
        gray_img = cv2.cvtColor(img, cv2.COLOR_BGR2GRAY)
        _, thresh_img = cv2.threshold(gray_img, 0, 255, cv2.THRESH_BINARY + cv2.THRESH_OTSU)

        # Extract text using pytesseract on the preprocessed image
        # Use lang='eng' by default, but you can add more languages if needed (e.g., 'eng+fra+deu')
        extracted_text = pytesseract.image_to_string(thresh_img, lang='eng')
        st.write("Extracted Text:")
        st.write(extracted_text)

        # Parse extracted text
        name_number_pairs = extract_name_number_pairs(extracted_text)

        # Check if any pairs were found
        if name_number_pairs:
            st.write("Identified Name-Number Pairs:")
            df_results = pd.DataFrame(name_number_pairs, columns=['Name', 'Number'])
            st.dataframe(df_results)
        else:
            st.write("No name-number pairs found in the extracted text.")
            df_results = pd.DataFrame(columns=['Name', 'Number']) # Create empty DF even if no pairs

    except Exception as e:
        st.error(f"An error occurred during image processing or text extraction: {e}")
        df_results = pd.DataFrame(columns=['Name', 'Number']) # Ensure df_results is defined on error
else:
    # Ensure df_results is defined when no file is uploaded
    df_results = pd.DataFrame(columns=['Name', 'Number'])

# Display the DataFrame if it's not empty (will be empty on error or no pairs found)
if 'df_results' in locals() and not df_results.empty:
    st.subheader("Extracted Name and Number Data:")
    st.dataframe(df_results)
    # Add download button for UTF-8 CSV export
    csv_buffer = io.StringIO()
    df_results.to_csv(csv_buffer, index=False, encoding='utf-8')
    st.download_button(
        label="Download results as CSV",
        data=csv_buffer.getvalue(),
        file_name="name_number_results.csv",
        mime="text/csv",
    )
elif 'df_results' in locals() and df_results.empty:
    # This case is handled by the "No name-number pairs found" message or the error message,
    # so no extra message is needed here.
    pass
=======
import streamlit as st
import requests
import base64
import json
import pandas as pd
from io import BytesIO

# --- Configuration and Initialization ---

# Set up the page title and layout
st.set_page_config(layout="wide", page_title="AI Multi-Image Exporter")
st.title("AI Multi-Image Exporter")
st.markdown("Upload multiple images, extract data with Google AI, and export to a single CSV.")

# Initialize session state for data storage
if 'extracted_data' not in st.session_state:
    st.session_state.extracted_data = []
if 'files_to_process' not in st.session_state:
    st.session_state.files_to_process = []
if 'status_message' not in st.session_state:
    st.session_state.status_message = "Ready to process images."

# --- API Key Setup (Mimicking JS logic for local use) ---
# In a real deployed Streamlit app, you would use st.secrets['GEMINI_API_KEY']
API_KEY = "AIzaSyCzLdSYJFl7WsfZjPvOmhz11FDJJZxunWU"  # REPLACE THIS EMPTY STRING WITH YOUR GEMINI API KEY FOR LOCAL TESTING

# --- Functions ---

def convert_to_base64_and_mime(uploaded_file):
    """Converts a Streamlit uploaded file object to Base64 and extracts MIME type."""
    try:
        # Go to the start of the file before reading
        uploaded_file.seek(0)
        
        # Read the file content as bytes
        image_bytes = uploaded_file.read()
        
        # Encode bytes to Base64 string
        base64_data = base64.b64encode(image_bytes).decode('utf-8')
        
        # Get MIME type directly from the file object
        mime_type = uploaded_file.type
        
        return mime_type, base64_data
    except Exception as e:
        st.error(f"Error reading file: {e}")
        return None, None

def call_gemini_api(mime_type, base64_data, api_key):
    """Makes the API call to the Gemini model."""
    if not api_key:
        raise ValueError("API Key is missing. Please provide your Gemini API key.")
        
    API_URL = f"https://generativelanguage.googleapis.com/v1beta/models/gemini-2.5-flash-preview-05-20:generateContent?key={api_key}"
    
    prompt = """
        From the provided image of a leaderboard, extract the names and their corresponding scores. 
        Return the result as a JSON array of objects, where each object has a 'name' and a 'number' key. 
        For example: [{ "name": "Player1", "number": 123 }]. 
        Do not include any other text, explanations, or markdown formatting in your response. Just the raw JSON array.
    """

    payload = {
        "contents": [{
            "role": "user",
            "parts": [
                {"text": prompt},
                {"inlineData": {"mimeType": mime_type, "data": base64_data}}
            ]
        }],
    }

    # API call with a simple retry mechanism
    max_retries = 3
    for attempt in range(max_retries):
        try:
            response = requests.post(API_URL, headers={'Content-Type': 'application/json'}, json=payload)
            response.raise_for_status() # Raises an HTTPError if the status is 4xx or 5xx
            return response.json()
        except requests.exceptions.HTTPError as e:
            if response.status_code == 403:
                # Specific check for 403 Forbidden (API Key issue)
                raise PermissionError("API call failed with status 403 Forbidden. Check your API key.")
            
            # General error handling and exponential backoff
            last_error = e
            delay = 2 ** attempt
            if attempt < max_retries - 1:
                import time
                time.sleep(delay)
        except requests.exceptions.RequestException as e:
            last_error = e
            delay = 2 ** attempt
            if attempt < max_retries - 1:
                import time
                time.sleep(delay)
    
    raise last_error # Raise the last encountered error

def parse_and_store_results(result):
    """Extracts and cleans the JSON result from the API response."""
    candidate = result.get('candidates', [{}])[0]
    response_text = candidate.get('content', {}).get('parts', [{}])[0].get('text', '')
    
    # Clean up potential markdown wrappers (```json ... ```)
    cleaned_json_string = response_text.strip().replace('```json', '').replace('```', '').strip()
    
    try:
        data = json.loads(cleaned_json_string)
        if isinstance(data, list):
            st.session_state.extracted_data.extend(data)
        else:
            st.warning(f"AI response was not a JSON list: {cleaned_json_string}")
    except json.JSONDecodeError:
        st.error(f"Failed to parse JSON from AI response: {cleaned_json_string[:100]}...")

def process_images():
    """Main processing logic for all uploaded images."""
    st.session_state.extracted_data = []
    error_count = 0
    
    if not st.session_state.files_to_process:
        st.session_state.status_message = 'Please upload one or more images first.'
        return

    # Use Streamlit's status container for visual feedback
    with st.status("Processing images...", expanded=True) as status_box:
        
        for i, uploaded_file in enumerate(st.session_state.files_to_process):
            st.write(f"Processing image {i + 1} of {len(st.session_state.files_to_process)}: {uploaded_file.name}")
            
            # 1. Convert to Base64
            mime_type, base64_data = convert_to_base64_and_mime(uploaded_file)
            if not base64_data:
                error_count += 1
                continue
            
            # 2. Call the API
            try:
                result = call_gemini_api(mime_type, base64_data, API_KEY)
                # 3. Parse and Store Results
                parse_and_store_results(result)
            except PermissionError as e:
                st.error(str(e))
                status_box.update(label="Processing Failed", state="error", expanded=True)
                return
            except Exception as e:
                st.error(f"Error processing {uploaded_file.name}: {e}")
                error_count += 1

        # 4. Final Status Update
        total_records = len(st.session_state.extracted_data)
        success_count = len(st.session_state.files_to_process) - error_count
        
        final_status = f"Found a total of {total_records} records from {success_count} successfully processed image(s)."
        if error_count > 0:
            final_status += f" ({error_count} image(s) failed to process.)"
            status_box.update(label=f"Processing Complete with Errors: {final_status}", state="error", expanded=False)
        else:
            status_box.update(label=f"Processing Complete: {final_status}", state="complete", expanded=False)
            
        st.session_state.status_message = final_status

# --- UI Layout ---

col1, col2 = st.columns(2)

with col1:
    st.subheader("Image Upload & Controls")
    
    # 1. Image Uploader (Replacing the hidden input and file reader)
    uploaded_files = st.file_uploader(
        "Upload Image(s)", 
        type=["png", "jpg", "jpeg"], 
        accept_multiple_files=True,
        help="Upload images containing names and scores (e.g., leaderboards)."
    )

    if uploaded_files:
        if uploaded_files != st.session_state.files_to_process:
            st.session_state.files_to_process = uploaded_files
            st.session_state.status_message = f"{len(uploaded_files)} image(s) loaded. Ready to process."
        
        # Display image previews (similar to the JS version)
        st.caption("Image Previews:")
        preview_cols = st.columns(min(len(uploaded_files), 5)) # Show up to 5 previews per row
        for i, file in enumerate(uploaded_files):
            # Show a smaller preview
            # FIX: Replaced deprecated use_column_width with use_container_width
            preview_cols[i % 5].image(file, caption=file.name, use_container_width=True)

    # 2. Process Button
    st.button(
        "Process Images with AI",
        on_click=process_images,
        disabled=not st.session_state.files_to_process,
        use_container_width=True,
        type="primary"
    )
    
    # 3. Status Display
    st.info(st.session_state.status_message)


with col2:
    st.subheader("Combined Results")
    
    if st.session_state.extracted_data:
        # 1. Display Results in a DataFrame
        df = pd.DataFrame(st.session_state.extracted_data)
        st.dataframe(df, use_container_width=True, height=400)
        
        # 2. Export Button
        csv_data = df.to_csv(index=False).encode('utf-8')
        st.download_button(
            label="Export to CSV",
            data=csv_data,
            file_name="leaderboard_data_combined.csv",
            mime="text/csv",
            use_container_width=True
        )
    else:
        st.markdown(
            """
            <div style="padding: 100px; text-align: center; color: #9ca3af;">
                Process image(s) to see results.
            </div>
            """, 
            unsafe_allow_html=True
        )

# --- API Key Warning for Local Testing (mimics 403 error logic) ---
if not API_KEY:
    st.warning("⚠️ **API Key Warning**")
    st.markdown(
        """
        Since you are running this locally, you must replace the empty string for `API_KEY` 
        in `streamlit_app.py` with your actual Gemini API Key to avoid a 403 Forbidden error.
        
        For deployment, use Streamlit Secrets instead of hardcoding the key.
        """
    )
>>>>>>> 7494477f
<|MERGE_RESOLUTION|>--- conflicted
+++ resolved
@@ -1,320 +1,242 @@
-<<<<<<< HEAD
-
-import numpy as np
-import cv2
-import pytesseract
-import re
-import pandas as pd
-import streamlit as st
-import io
-
-st.title('Name and Number Extractor from Image')
-uploaded_file = st.file_uploader("Upload an image", type=['png', 'jpg', 'jpeg'])
-
-def extract_name_number_pairs(text):
-    # Refined regex to handle variations and Unicode letters
-    # \w with re.UNICODE will match accented characters
-    pattern = re.compile(r'([\w\s.-]+)\s*(\d+)', re.UNICODE)
-    pairs = pattern.findall(text)
-    cleaned_pairs = [(name.strip(), number) for name, number in pairs]
-    return cleaned_pairs
-
-
-if uploaded_file is not None:
-    try:
-        # Read the uploaded file as bytes
-        file_bytes = np.asarray(bytearray(uploaded_file.read()), dtype=np.uint8)
-        # Decode the image using OpenCV
-        img = cv2.imdecode(file_bytes, cv2.IMREAD_COLOR)
-        st.image(img, caption='Uploaded Image', use_column_width=True)
-
-        # Basic image preprocessing (Convert to grayscale and apply a simple threshold)
-        gray_img = cv2.cvtColor(img, cv2.COLOR_BGR2GRAY)
-        _, thresh_img = cv2.threshold(gray_img, 0, 255, cv2.THRESH_BINARY + cv2.THRESH_OTSU)
-
-        # Extract text using pytesseract on the preprocessed image
-        # Use lang='eng' by default, but you can add more languages if needed (e.g., 'eng+fra+deu')
-        extracted_text = pytesseract.image_to_string(thresh_img, lang='eng')
-        st.write("Extracted Text:")
-        st.write(extracted_text)
-
-        # Parse extracted text
-        name_number_pairs = extract_name_number_pairs(extracted_text)
-
-        # Check if any pairs were found
-        if name_number_pairs:
-            st.write("Identified Name-Number Pairs:")
-            df_results = pd.DataFrame(name_number_pairs, columns=['Name', 'Number'])
-            st.dataframe(df_results)
-        else:
-            st.write("No name-number pairs found in the extracted text.")
-            df_results = pd.DataFrame(columns=['Name', 'Number']) # Create empty DF even if no pairs
-
-    except Exception as e:
-        st.error(f"An error occurred during image processing or text extraction: {e}")
-        df_results = pd.DataFrame(columns=['Name', 'Number']) # Ensure df_results is defined on error
-else:
-    # Ensure df_results is defined when no file is uploaded
-    df_results = pd.DataFrame(columns=['Name', 'Number'])
-
-# Display the DataFrame if it's not empty (will be empty on error or no pairs found)
-if 'df_results' in locals() and not df_results.empty:
-    st.subheader("Extracted Name and Number Data:")
-    st.dataframe(df_results)
-    # Add download button for UTF-8 CSV export
-    csv_buffer = io.StringIO()
-    df_results.to_csv(csv_buffer, index=False, encoding='utf-8')
-    st.download_button(
-        label="Download results as CSV",
-        data=csv_buffer.getvalue(),
-        file_name="name_number_results.csv",
-        mime="text/csv",
-    )
-elif 'df_results' in locals() and df_results.empty:
-    # This case is handled by the "No name-number pairs found" message or the error message,
-    # so no extra message is needed here.
-    pass
-=======
-import streamlit as st
-import requests
-import base64
-import json
-import pandas as pd
-from io import BytesIO
-
-# --- Configuration and Initialization ---
-
-# Set up the page title and layout
-st.set_page_config(layout="wide", page_title="AI Multi-Image Exporter")
-st.title("AI Multi-Image Exporter")
-st.markdown("Upload multiple images, extract data with Google AI, and export to a single CSV.")
-
-# Initialize session state for data storage
-if 'extracted_data' not in st.session_state:
-    st.session_state.extracted_data = []
-if 'files_to_process' not in st.session_state:
-    st.session_state.files_to_process = []
-if 'status_message' not in st.session_state:
-    st.session_state.status_message = "Ready to process images."
-
-# --- API Key Setup (Mimicking JS logic for local use) ---
-# In a real deployed Streamlit app, you would use st.secrets['GEMINI_API_KEY']
-API_KEY = "AIzaSyCzLdSYJFl7WsfZjPvOmhz11FDJJZxunWU"  # REPLACE THIS EMPTY STRING WITH YOUR GEMINI API KEY FOR LOCAL TESTING
-
-# --- Functions ---
-
-def convert_to_base64_and_mime(uploaded_file):
-    """Converts a Streamlit uploaded file object to Base64 and extracts MIME type."""
-    try:
-        # Go to the start of the file before reading
-        uploaded_file.seek(0)
-        
-        # Read the file content as bytes
-        image_bytes = uploaded_file.read()
-        
-        # Encode bytes to Base64 string
-        base64_data = base64.b64encode(image_bytes).decode('utf-8')
-        
-        # Get MIME type directly from the file object
-        mime_type = uploaded_file.type
-        
-        return mime_type, base64_data
-    except Exception as e:
-        st.error(f"Error reading file: {e}")
-        return None, None
-
-def call_gemini_api(mime_type, base64_data, api_key):
-    """Makes the API call to the Gemini model."""
-    if not api_key:
-        raise ValueError("API Key is missing. Please provide your Gemini API key.")
-        
-    API_URL = f"https://generativelanguage.googleapis.com/v1beta/models/gemini-2.5-flash-preview-05-20:generateContent?key={api_key}"
-    
-    prompt = """
-        From the provided image of a leaderboard, extract the names and their corresponding scores. 
-        Return the result as a JSON array of objects, where each object has a 'name' and a 'number' key. 
-        For example: [{ "name": "Player1", "number": 123 }]. 
-        Do not include any other text, explanations, or markdown formatting in your response. Just the raw JSON array.
-    """
-
-    payload = {
-        "contents": [{
-            "role": "user",
-            "parts": [
-                {"text": prompt},
-                {"inlineData": {"mimeType": mime_type, "data": base64_data}}
-            ]
-        }],
-    }
-
-    # API call with a simple retry mechanism
-    max_retries = 3
-    for attempt in range(max_retries):
-        try:
-            response = requests.post(API_URL, headers={'Content-Type': 'application/json'}, json=payload)
-            response.raise_for_status() # Raises an HTTPError if the status is 4xx or 5xx
-            return response.json()
-        except requests.exceptions.HTTPError as e:
-            if response.status_code == 403:
-                # Specific check for 403 Forbidden (API Key issue)
-                raise PermissionError("API call failed with status 403 Forbidden. Check your API key.")
-            
-            # General error handling and exponential backoff
-            last_error = e
-            delay = 2 ** attempt
-            if attempt < max_retries - 1:
-                import time
-                time.sleep(delay)
-        except requests.exceptions.RequestException as e:
-            last_error = e
-            delay = 2 ** attempt
-            if attempt < max_retries - 1:
-                import time
-                time.sleep(delay)
-    
-    raise last_error # Raise the last encountered error
-
-def parse_and_store_results(result):
-    """Extracts and cleans the JSON result from the API response."""
-    candidate = result.get('candidates', [{}])[0]
-    response_text = candidate.get('content', {}).get('parts', [{}])[0].get('text', '')
-    
-    # Clean up potential markdown wrappers (```json ... ```)
-    cleaned_json_string = response_text.strip().replace('```json', '').replace('```', '').strip()
-    
-    try:
-        data = json.loads(cleaned_json_string)
-        if isinstance(data, list):
-            st.session_state.extracted_data.extend(data)
-        else:
-            st.warning(f"AI response was not a JSON list: {cleaned_json_string}")
-    except json.JSONDecodeError:
-        st.error(f"Failed to parse JSON from AI response: {cleaned_json_string[:100]}...")
-
-def process_images():
-    """Main processing logic for all uploaded images."""
-    st.session_state.extracted_data = []
-    error_count = 0
-    
-    if not st.session_state.files_to_process:
-        st.session_state.status_message = 'Please upload one or more images first.'
-        return
-
-    # Use Streamlit's status container for visual feedback
-    with st.status("Processing images...", expanded=True) as status_box:
-        
-        for i, uploaded_file in enumerate(st.session_state.files_to_process):
-            st.write(f"Processing image {i + 1} of {len(st.session_state.files_to_process)}: {uploaded_file.name}")
-            
-            # 1. Convert to Base64
-            mime_type, base64_data = convert_to_base64_and_mime(uploaded_file)
-            if not base64_data:
-                error_count += 1
-                continue
-            
-            # 2. Call the API
-            try:
-                result = call_gemini_api(mime_type, base64_data, API_KEY)
-                # 3. Parse and Store Results
-                parse_and_store_results(result)
-            except PermissionError as e:
-                st.error(str(e))
-                status_box.update(label="Processing Failed", state="error", expanded=True)
-                return
-            except Exception as e:
-                st.error(f"Error processing {uploaded_file.name}: {e}")
-                error_count += 1
-
-        # 4. Final Status Update
-        total_records = len(st.session_state.extracted_data)
-        success_count = len(st.session_state.files_to_process) - error_count
-        
-        final_status = f"Found a total of {total_records} records from {success_count} successfully processed image(s)."
-        if error_count > 0:
-            final_status += f" ({error_count} image(s) failed to process.)"
-            status_box.update(label=f"Processing Complete with Errors: {final_status}", state="error", expanded=False)
-        else:
-            status_box.update(label=f"Processing Complete: {final_status}", state="complete", expanded=False)
-            
-        st.session_state.status_message = final_status
-
-# --- UI Layout ---
-
-col1, col2 = st.columns(2)
-
-with col1:
-    st.subheader("Image Upload & Controls")
-    
-    # 1. Image Uploader (Replacing the hidden input and file reader)
-    uploaded_files = st.file_uploader(
-        "Upload Image(s)", 
-        type=["png", "jpg", "jpeg"], 
-        accept_multiple_files=True,
-        help="Upload images containing names and scores (e.g., leaderboards)."
-    )
-
-    if uploaded_files:
-        if uploaded_files != st.session_state.files_to_process:
-            st.session_state.files_to_process = uploaded_files
-            st.session_state.status_message = f"{len(uploaded_files)} image(s) loaded. Ready to process."
-        
-        # Display image previews (similar to the JS version)
-        st.caption("Image Previews:")
-        preview_cols = st.columns(min(len(uploaded_files), 5)) # Show up to 5 previews per row
-        for i, file in enumerate(uploaded_files):
-            # Show a smaller preview
-            # FIX: Replaced deprecated use_column_width with use_container_width
-            preview_cols[i % 5].image(file, caption=file.name, use_container_width=True)
-
-    # 2. Process Button
-    st.button(
-        "Process Images with AI",
-        on_click=process_images,
-        disabled=not st.session_state.files_to_process,
-        use_container_width=True,
-        type="primary"
-    )
-    
-    # 3. Status Display
-    st.info(st.session_state.status_message)
-
-
-with col2:
-    st.subheader("Combined Results")
-    
-    if st.session_state.extracted_data:
-        # 1. Display Results in a DataFrame
-        df = pd.DataFrame(st.session_state.extracted_data)
-        st.dataframe(df, use_container_width=True, height=400)
-        
-        # 2. Export Button
-        csv_data = df.to_csv(index=False).encode('utf-8')
-        st.download_button(
-            label="Export to CSV",
-            data=csv_data,
-            file_name="leaderboard_data_combined.csv",
-            mime="text/csv",
-            use_container_width=True
-        )
-    else:
-        st.markdown(
-            """
-            <div style="padding: 100px; text-align: center; color: #9ca3af;">
-                Process image(s) to see results.
-            </div>
-            """, 
-            unsafe_allow_html=True
-        )
-
-# --- API Key Warning for Local Testing (mimics 403 error logic) ---
-if not API_KEY:
-    st.warning("⚠️ **API Key Warning**")
-    st.markdown(
-        """
-        Since you are running this locally, you must replace the empty string for `API_KEY` 
-        in `streamlit_app.py` with your actual Gemini API Key to avoid a 403 Forbidden error.
-        
-        For deployment, use Streamlit Secrets instead of hardcoding the key.
-        """
-    )
->>>>>>> 7494477f
+import streamlit as st
+import requests
+import base64
+import json
+import pandas as pd
+from io import BytesIO
+
+# --- Configuration and Initialization ---
+
+# Set up the page title and layout
+st.set_page_config(layout="wide", page_title="AI Multi-Image Exporter")
+st.title("AI Multi-Image Exporter")
+st.markdown("Upload multiple images, extract data with Google AI, and export to a single CSV.")
+
+# Initialize session state for data storage
+if 'extracted_data' not in st.session_state:
+    st.session_state.extracted_data = []
+if 'files_to_process' not in st.session_state:
+    st.session_state.files_to_process = []
+if 'status_message' not in st.session_state:
+    st.session_state.status_message = "Ready to process images."
+
+# --- API Key Setup (Mimicking JS logic for local use) ---
+# In a real deployed Streamlit app, you would use st.secrets['GEMINI_API_KEY']
+API_KEY = "AIzaSyCzLdSYJFl7WsfZjPvOmhz11FDJJZxunWU"  # REPLACE THIS EMPTY STRING WITH YOUR GEMINI API KEY FOR LOCAL TESTING
+
+# --- Functions ---
+
+def convert_to_base64_and_mime(uploaded_file):
+    """Converts a Streamlit uploaded file object to Base64 and extracts MIME type."""
+    try:
+        # Go to the start of the file before reading
+        uploaded_file.seek(0)
+        
+        # Read the file content as bytes
+        image_bytes = uploaded_file.read()
+        
+        # Encode bytes to Base64 string
+        base64_data = base64.b64encode(image_bytes).decode('utf-8')
+        
+        # Get MIME type directly from the file object
+        mime_type = uploaded_file.type
+        
+        return mime_type, base64_data
+    except Exception as e:
+        st.error(f"Error reading file: {e}")
+        return None, None
+
+def call_gemini_api(mime_type, base64_data, api_key):
+    """Makes the API call to the Gemini model."""
+    if not api_key:
+        raise ValueError("API Key is missing. Please provide your Gemini API key.")
+        
+    API_URL = f"https://generativelanguage.googleapis.com/v1beta/models/gemini-2.5-flash-preview-05-20:generateContent?key={api_key}"
+    
+    prompt = """
+        From the provided image of a leaderboard, extract the names and their corresponding scores. 
+        Return the result as a JSON array of objects, where each object has a 'name' and a 'number' key. 
+        For example: [{ "name": "Player1", "number": 123 }]. 
+        Do not include any other text, explanations, or markdown formatting in your response. Just the raw JSON array.
+    """
+
+    payload = {
+        "contents": [{
+            "role": "user",
+            "parts": [
+                {"text": prompt},
+                {"inlineData": {"mimeType": mime_type, "data": base64_data}}
+            ]
+        }],
+    }
+
+    # API call with a simple retry mechanism
+    max_retries = 3
+    for attempt in range(max_retries):
+        try:
+            response = requests.post(API_URL, headers={'Content-Type': 'application/json'}, json=payload)
+            response.raise_for_status() # Raises an HTTPError if the status is 4xx or 5xx
+            return response.json()
+        except requests.exceptions.HTTPError as e:
+            if response.status_code == 403:
+                # Specific check for 403 Forbidden (API Key issue)
+                raise PermissionError("API call failed with status 403 Forbidden. Check your API key.")
+            
+            # General error handling and exponential backoff
+            last_error = e
+            delay = 2 ** attempt
+            if attempt < max_retries - 1:
+                import time
+                time.sleep(delay)
+        except requests.exceptions.RequestException as e:
+            last_error = e
+            delay = 2 ** attempt
+            if attempt < max_retries - 1:
+                import time
+                time.sleep(delay)
+    
+    raise last_error # Raise the last encountered error
+
+def parse_and_store_results(result):
+    """Extracts and cleans the JSON result from the API response."""
+    candidate = result.get('candidates', [{}])[0]
+    response_text = candidate.get('content', {}).get('parts', [{}])[0].get('text', '')
+    
+    # Clean up potential markdown wrappers (```json ... ```)
+    cleaned_json_string = response_text.strip().replace('```json', '').replace('```', '').strip()
+    
+    try:
+        data = json.loads(cleaned_json_string)
+        if isinstance(data, list):
+            st.session_state.extracted_data.extend(data)
+        else:
+            st.warning(f"AI response was not a JSON list: {cleaned_json_string}")
+    except json.JSONDecodeError:
+        st.error(f"Failed to parse JSON from AI response: {cleaned_json_string[:100]}...")
+
+def process_images():
+    """Main processing logic for all uploaded images."""
+    st.session_state.extracted_data = []
+    error_count = 0
+    
+    if not st.session_state.files_to_process:
+        st.session_state.status_message = 'Please upload one or more images first.'
+        return
+
+    # Use Streamlit's status container for visual feedback
+    with st.status("Processing images...", expanded=True) as status_box:
+        
+        for i, uploaded_file in enumerate(st.session_state.files_to_process):
+            st.write(f"Processing image {i + 1} of {len(st.session_state.files_to_process)}: {uploaded_file.name}")
+            
+            # 1. Convert to Base64
+            mime_type, base64_data = convert_to_base64_and_mime(uploaded_file)
+            if not base64_data:
+                error_count += 1
+                continue
+            
+            # 2. Call the API
+            try:
+                result = call_gemini_api(mime_type, base64_data, API_KEY)
+                # 3. Parse and Store Results
+                parse_and_store_results(result)
+            except PermissionError as e:
+                st.error(str(e))
+                status_box.update(label="Processing Failed", state="error", expanded=True)
+                return
+            except Exception as e:
+                st.error(f"Error processing {uploaded_file.name}: {e}")
+                error_count += 1
+
+        # 4. Final Status Update
+        total_records = len(st.session_state.extracted_data)
+        success_count = len(st.session_state.files_to_process) - error_count
+        
+        final_status = f"Found a total of {total_records} records from {success_count} successfully processed image(s)."
+        if error_count > 0:
+            final_status += f" ({error_count} image(s) failed to process.)"
+            status_box.update(label=f"Processing Complete with Errors: {final_status}", state="error", expanded=False)
+        else:
+            status_box.update(label=f"Processing Complete: {final_status}", state="complete", expanded=False)
+            
+        st.session_state.status_message = final_status
+
+# --- UI Layout ---
+
+col1, col2 = st.columns(2)
+
+with col1:
+    st.subheader("Image Upload & Controls")
+    
+    # 1. Image Uploader (Replacing the hidden input and file reader)
+    uploaded_files = st.file_uploader(
+        "Upload Image(s)", 
+        type=["png", "jpg", "jpeg"], 
+        accept_multiple_files=True,
+        help="Upload images containing names and scores (e.g., leaderboards)."
+    )
+
+    if uploaded_files:
+        if uploaded_files != st.session_state.files_to_process:
+            st.session_state.files_to_process = uploaded_files
+            st.session_state.status_message = f"{len(uploaded_files)} image(s) loaded. Ready to process."
+        
+        # Display image previews (similar to the JS version)
+        st.caption("Image Previews:")
+        preview_cols = st.columns(min(len(uploaded_files), 5)) # Show up to 5 previews per row
+        for i, file in enumerate(uploaded_files):
+            # Show a smaller preview
+            # FIX: Replaced deprecated use_column_width with use_container_width
+            preview_cols[i % 5].image(file, caption=file.name, use_container_width=True)
+
+    # 2. Process Button
+    st.button(
+        "Process Images with AI",
+        on_click=process_images,
+        disabled=not st.session_state.files_to_process,
+        use_container_width=True,
+        type="primary"
+    )
+    
+    # 3. Status Display
+    st.info(st.session_state.status_message)
+
+
+with col2:
+    st.subheader("Combined Results")
+    
+    if st.session_state.extracted_data:
+        # 1. Display Results in a DataFrame
+        df = pd.DataFrame(st.session_state.extracted_data)
+        st.dataframe(df, use_container_width=True, height=400)
+        
+        # 2. Export Button
+        csv_data = df.to_csv(index=False).encode('utf-8')
+        st.download_button(
+            label="Export to CSV",
+            data=csv_data,
+            file_name="leaderboard_data_combined.csv",
+            mime="text/csv",
+            use_container_width=True
+        )
+    else:
+        st.markdown(
+            """
+            <div style="padding: 100px; text-align: center; color: #9ca3af;">
+                Process image(s) to see results.
+            </div>
+            """, 
+            unsafe_allow_html=True
+        )
+
+# --- API Key Warning for Local Testing (mimics 403 error logic) ---
+if not API_KEY:
+    st.warning("⚠️ **API Key Warning**")
+    st.markdown(
+        """
+        Since you are running this locally, you must replace the empty string for `API_KEY` 
+        in `streamlit_app.py` with your actual Gemini API Key to avoid a 403 Forbidden error.
+        
+        For deployment, use Streamlit Secrets instead of hardcoding the key.
+        """
+    )